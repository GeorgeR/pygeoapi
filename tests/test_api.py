# =================================================================
#
# Authors: Tom Kralidis <tomkralidis@gmail.com>
#
# Copyright (c) 2020 Tom Kralidis
#
# Permission is hereby granted, free of charge, to any person
# obtaining a copy of this software and associated documentation
# files (the "Software"), to deal in the Software without
# restriction, including without limitation the rights to use,
# copy, modify, merge, publish, distribute, sublicense, and/or sell
# copies of the Software, and to permit persons to whom the
# Software is furnished to do so, subject to the following
# conditions:
#
# The above copyright notice and this permission notice shall be
# included in all copies or substantial portions of the Software.
#
# THE SOFTWARE IS PROVIDED "AS IS", WITHOUT WARRANTY OF ANY KIND,
# EXPRESS OR IMPLIED, INCLUDING BUT NOT LIMITED TO THE WARRANTIES
# OF MERCHANTABILITY, FITNESS FOR A PARTICULAR PURPOSE AND
# NONINFRINGEMENT. IN NO EVENT SHALL THE AUTHORS OR COPYRIGHT
# HOLDERS BE LIABLE FOR ANY CLAIM, DAMAGES OR OTHER LIABILITY,
# WHETHER IN AN ACTION OF CONTRACT, TORT OR OTHERWISE, ARISING
# FROM, OUT OF OR IN CONNECTION WITH THE SOFTWARE OR THE USE OR
# OTHER DEALINGS IN THE SOFTWARE.
#
# =================================================================

import json
import os
import logging

import pytest

from werkzeug.test import create_environ
from werkzeug.wrappers import Request
from pygeoapi.api import API, check_format, check_async
from pygeoapi.util import yaml_load
from pyld import jsonld

LOGGER = logging.getLogger(__name__)


def get_test_file_path(filename):
    """helper function to open test file safely"""

    if os.path.isfile(filename):
        return filename
    else:
        return 'tests/{}'.format(filename)


def make_req_headers(**kwargs):
    environ = create_environ('/collections/obs/items',
                             'http:/localhost:5000/')
    environ.update(kwargs)
    request = Request(environ)
    return request.headers


@pytest.fixture()
def config():
    with open(get_test_file_path('pygeoapi-test-config.yml')) as fh:
        return yaml_load(fh)


@pytest.fixture()
def openapi():
    with open(get_test_file_path('pygeoapi-test-openapi.yml')) as fh:
        return yaml_load(fh)


@pytest.fixture()
def api_(config):
    return API(config)


def test_api(config, api_, openapi):
    assert api_.config == config
    assert isinstance(api_.config, dict)

    req_headers = make_req_headers(HTTP_CONTENT_TYPE='application/json')
    rsp_headers, code, response = api_.openapi(req_headers, {}, openapi)
    assert rsp_headers['Content-Type'] ==\
        'application/vnd.oai.openapi+json;version=3.0'
    root = json.loads(response)

    assert isinstance(root, dict)

    a = 'text/html,application/xhtml+xml,application/xml;q=0.9,*/*;q=0.8'
    req_headers = make_req_headers(HTTP_ACCEPT=a)
    rsp_headers, code, response = api_.openapi(req_headers, {}, openapi)
    assert rsp_headers['Content-Type'] == 'text/html'

    req_headers = make_req_headers()
    rsp_headers, code, response = api_.openapi(req_headers, {'f': 'foo'},
                                               openapi)
    assert code == 400


def test_api_exception(config, api_):
    req_headers = make_req_headers()
    rsp_headers, code, response = api_.root(req_headers, {'f': 'foo'})
    assert code == 400


def test_root(config, api_):
    req_headers = make_req_headers()
    rsp_headers, code, response = api_.root(req_headers, {})
    root = json.loads(response)

    assert rsp_headers['Content-Type'] == 'application/json'
    assert rsp_headers['X-Powered-By'].startswith('pygeoapi')

    assert isinstance(root, dict)
    assert 'links' in root
    assert root['links'][0]['rel'] == 'self'
    assert root['links'][0]['type'] == 'application/json'
    assert root['links'][0]['href'].endswith('?f=json')
    assert any(link['href'].endswith('f=jsonld') and link['rel'] == 'alternate'
               for link in root['links'])
    assert any(link['href'].endswith('f=html') and link['rel'] == 'alternate'
               for link in root['links'])
    assert len(root['links']) == 7
    assert 'title' in root
    assert root['title'] == 'pygeoapi default instance'
    assert 'description' in root
    assert root['description'] == 'pygeoapi provides an API to geospatial data'

    rsp_headers, code, response = api_.root(req_headers, {'f': 'html'})
    assert rsp_headers['Content-Type'] == 'text/html'


def test_root_structured_data(config, api_):
    req_headers = make_req_headers()
    rsp_headers, code, response = api_.root(req_headers, {"f": "jsonld"})
    root = json.loads(response)

    assert rsp_headers['Content-Type'] == 'application/ld+json'
    assert rsp_headers['X-Powered-By'].startswith('pygeoapi')

    assert isinstance(root, dict)
    assert 'description' in root
    assert root['description'] == 'pygeoapi provides an API to geospatial data'

    assert '@context' in root
    assert root['@context'] == 'https://schema.org/docs/jsonldcontext.jsonld'
    expanded = jsonld.expand(root)[0]
    assert '@type' in expanded
    assert 'http://schema.org/DataCatalog' in expanded['@type']
    assert 'http://schema.org/description' in expanded
    assert root['description'] == expanded['http://schema.org/description'][0][
        '@value']
    assert 'http://schema.org/keywords' in expanded
    assert len(expanded['http://schema.org/keywords']) == 3
    assert '@value' in expanded['http://schema.org/keywords'][0].keys()
    assert 'http://schema.org/provider' in expanded
    assert expanded['http://schema.org/provider'][0]['@type'][
        0] == 'http://schema.org/Organization'
    assert expanded['http://schema.org/name'][0]['@value'] == root['name']


def test_conformance(config, api_):
    req_headers = make_req_headers()
    rsp_headers, code, response = api_.conformance(req_headers, {})
    root = json.loads(response)

    assert isinstance(root, dict)
    assert 'conformsTo' in root
    assert len(root['conformsTo']) == 4

    rsp_headers, code, response = api_.conformance(req_headers, {'f': 'foo'})
    assert code == 400

    rsp_headers, code, response = api_.conformance(req_headers, {'f': 'html'})
    assert rsp_headers['Content-Type'] == 'text/html'


def test_describe_collections(config, api_):
    req_headers = make_req_headers()
    rsp_headers, code, response = api_.describe_collections(
        req_headers, {'f': 'foo'})
    assert code == 400

    req_headers = make_req_headers()
    rsp_headers, code, response = api_.describe_collections(
        req_headers, {'f': 'html'})
    assert rsp_headers['Content-Type'] == 'text/html'

    rsp_headers, code, response = api_.describe_collections(req_headers, {})
    collections = json.loads(response)

    assert len(collections) == 2
    assert len(collections['collections']) == 1
    assert len(collections['links']) == 3

    rsp_headers, code, response = api_.describe_collections(
        req_headers, {}, 'foo')
    collection = json.loads(response)

    assert code == 400

    rsp_headers, code, response = api_.describe_collections(
        req_headers, {}, 'obs')
    collection = json.loads(response)

    assert collection['id'] == 'obs'
    assert collection['title'] == 'Observations'
    assert collection['description'] == 'My cool observations'
    assert len(collection['links']) == 10
    assert collection['extent'] == {
        'spatial': {
            'bbox': [[-180, -90, 180, 90]],
            'crs': 'http://www.opengis.net/def/crs/OGC/1.3/CRS84'
        },
        'temporal': {
            'interval': [
                ['2000-10-30T18:24:39+00:00', '2007-10-30T08:57:29+00:00']
            ],
            'trs': 'http://www.opengis.net/def/uom/ISO-8601/0/Gregorian'
        }
    }

    rsp_headers, code, response = api_.describe_collections(
        req_headers, {'f': 'html'}, 'obs')
    assert rsp_headers['Content-Type'] == 'text/html'


def test_get_collection_queryables(config, api_):
    req_headers = make_req_headers()
    rsp_headers, code, response = api_.get_collection_queryables(
        req_headers, {}, 'notfound')
    assert code == 400

    req_headers = make_req_headers()
    rsp_headers, code, response = api_.get_collection_queryables(
        req_headers, {'f': 'html'}, 'obs')
    assert rsp_headers['Content-Type'] == 'text/html'

    rsp_headers, code, response = api_.get_collection_queryables(
        req_headers, {'f': 'json'}, 'obs')
    queryables = json.loads(response)

    assert 'queryables' in queryables
    assert len(queryables['queryables']) == 6

    # test with provider filtered properties
    api_.config['resources']['obs']['provider']['properties'] = ['stn_id']

    rsp_headers, code, response = api_.get_collection_queryables(
        req_headers, {'f': 'json'}, 'obs')
    queryables = json.loads(response)

    assert 'queryables' in queryables
    assert len(queryables['queryables']) == 1


def test_describe_collections_json_ld(config, api_):
    req_headers = make_req_headers()
    rsp_headers, code, response = api_.describe_collections(
        req_headers, {'f': 'jsonld'}, 'obs')
    collection = json.loads(response)

    assert '@context' in collection
    expanded = jsonld.expand(collection)[0]
    # Metadata is about a schema:DataCollection that contains a schema:Dataset
    assert not expanded['@id'].endswith('obs')
    assert 'http://schema.org/dataset' in expanded
    assert len(expanded['http://schema.org/dataset']) == 1
    dataset = expanded['http://schema.org/dataset'][0]
    assert dataset['@type'][0] == 'http://schema.org/Dataset'
    assert len(dataset['http://schema.org/distribution']) == 10
    assert all(dist['@type'][0] == 'http://schema.org/DataDownload'
               for dist in dataset['http://schema.org/distribution'])

    assert 'http://schema.org/Organization' in expanded[
        'http://schema.org/provider'][0]['@type']

    assert 'http://schema.org/Place' in dataset[
        'http://schema.org/spatial'][0]['@type']
    assert 'http://schema.org/GeoShape' in dataset[
        'http://schema.org/spatial'][0]['http://schema.org/geo'][0]['@type']
    assert dataset['http://schema.org/spatial'][0]['http://schema.org/geo'][
        0]['http://schema.org/box'][0]['@value'] == '-180,-90 180,90'

    assert 'http://schema.org/temporalCoverage' in dataset
    assert dataset['http://schema.org/temporalCoverage'][0][
        '@value'] == '2000-10-30T18:24:39+00:00/2007-10-30T08:57:29+00:00'


def test_get_collection_items(config, api_):
    req_headers = make_req_headers()
    rsp_headers, code, response = api_.get_collection_items(
        req_headers, {}, 'foo')
    features = json.loads(response)

    assert code == 400

    rsp_headers, code, response = api_.get_collection_items(
        req_headers, {'f': 'foo'}, 'obs')
    features = json.loads(response)

    assert code == 400

    rsp_headers, code, response = api_.get_collection_items(
        req_headers, {'bbox': '1,2,3'}, 'obs')
    features = json.loads(response)

    assert code == 400

    rsp_headers, code, response = api_.get_collection_items(
        req_headers, {'bbox': '1,2,3,4c'}, 'obs')

    assert code == 400

    rsp_headers, code, response = api_.get_collection_items(
        req_headers, {'f': 'html'}, 'obs')
    assert rsp_headers['Content-Type'] == 'text/html'

    rsp_headers, code, response = api_.get_collection_items(
        req_headers, {}, 'obs')
    features = json.loads(response)

    assert len(features['features']) == 5

    rsp_headers, code, response = api_.get_collection_items(
        req_headers, {'resulttype': 'hits'}, 'obs')
    features = json.loads(response)

    assert len(features['features']) == 0

    # Invalid limit
    rsp_headers, code, response = api_.get_collection_items(
        req_headers, {'limit': 0}, 'obs')
    features = json.loads(response)

    assert code == 400

    rsp_headers, code, response = api_.get_collection_items(
        req_headers, {'limit': 2}, 'obs')
    features = json.loads(response)

    assert len(features['features']) == 2
    assert features['features'][1]['properties']['stn_id'] == '35'

    links = features['links']
    assert len(links) == 5
    assert '/collections/obs/items?f=json' in links[0]['href']
    assert links[0]['rel'] == 'self'
    assert '/collections/obs/items?f=jsonld' in links[1]['href']
    assert links[1]['rel'] == 'alternate'
    assert '/collections/obs/items?f=html' in links[2]['href']
    assert links[2]['rel'] == 'alternate'
    assert '/collections/obs/items?startindex=2&limit=2' in links[3]['href']
    assert links[3]['rel'] == 'next'
    assert '/collections/obs' in links[4]['href']
    assert links[4]['rel'] == 'collection'

    # Invalid startindex
    rsp_headers, code, response = api_.get_collection_items(
        req_headers, {'startindex': -1}, 'obs')
    features = json.loads(response)

    assert code == 400

    rsp_headers, code, response = api_.get_collection_items(
        req_headers, {'startindex': 2}, 'obs')
    features = json.loads(response)

    assert len(features['features']) == 3
    assert features['features'][1]['properties']['stn_id'] == '2147'

    links = features['links']
    assert len(links) == 5
    assert '/collections/obs/items?f=json' in links[0]['href']
    assert links[0]['rel'] == 'self'
    assert '/collections/obs/items?f=jsonld' in links[1]['href']
    assert links[1]['rel'] == 'alternate'
    assert '/collections/obs/items?f=html' in links[2]['href']
    assert links[2]['rel'] == 'alternate'
    assert '/collections/obs/items?startindex=0' in links[3]['href']
    assert links[3]['rel'] == 'prev'
    assert '/collections/obs' in links[4]['href']
    assert links[4]['rel'] == 'collection'

    rsp_headers, code, response = api_.get_collection_items(
        req_headers, {
            'startindex': 1,
            'limit': 1,
            'bbox': '-180,90,180,90'
        }, 'obs')
    features = json.loads(response)

    assert len(features['features']) == 1

    links = features['links']
    assert len(links) == 6
    assert '/collections/obs/items?f=json&limit=1&bbox=-180,90,180,90' in \
        links[0]['href']
    assert links[0]['rel'] == 'self'
    assert '/collections/obs/items?f=jsonld&limit=1&bbox=-180,90,180,90' in \
        links[1]['href']
    assert links[1]['rel'] == 'alternate'
    assert '/collections/obs/items?f=html&limit=1&bbox=-180,90,180,90' in \
        links[2]['href']
    assert links[2]['rel'] == 'alternate'
    assert '/collections/obs/items?startindex=0&limit=1&bbox=-180,90,180,90' \
        in links[3]['href']
    assert links[3]['rel'] == 'prev'
    assert '/collections/obs/items?startindex=2&limit=1&bbox=-180,90,180,90' \
        in links[4]['href']
    assert links[4]['rel'] == 'next'
    assert '/collections/obs' in links[5]['href']
    assert links[5]['rel'] == 'collection'

    rsp_headers, code, response = api_.get_collection_items(
        req_headers, {
            'sortby': 'bad-property',
            'stn_id': '35'
        }, 'obs')

    assert code == 400

    rsp_headers, code, response = api_.get_collection_items(
        req_headers, {
            'sortby': 'stn_id:FOO',
            'stn_id': '35',
            'value': '89.9'
        }, 'obs')

    assert code == 400

    rsp_headers, code, response = api_.get_collection_items(
        req_headers, {'sortby': 'stn_id:A'}, 'obs')
    features = json.loads(response)
    # FIXME? this test errors out currently
    assert code == 200

    rsp_headers, code, response = api_.get_collection_items(
        req_headers, {'f': 'csv'}, 'obs')

    assert rsp_headers['Content-Type'] == 'text/csv; charset=utf-8'

    rsp_headers, code, response = api_.get_collection_items(
        req_headers, {'datetime': '2003'}, 'obs')

    assert code == 200

    rsp_headers, code, response = api_.get_collection_items(
        req_headers, {'datetime': '1999'}, 'obs')

    assert code == 400

    rsp_headers, code, response = api_.get_collection_items(
        req_headers, {'datetime': '2010-04-22'}, 'obs')

    assert code == 400

    rsp_headers, code, response = api_.get_collection_items(
        req_headers, {'datetime': '2001-11-11/2003-12-18'}, 'obs')

    assert code == 200

    rsp_headers, code, response = api_.get_collection_items(
        req_headers, {'datetime': '../2003-12-18'}, 'obs')

    assert code == 200

    rsp_headers, code, response = api_.get_collection_items(
        req_headers, {'datetime': '2001-11-11/..'}, 'obs')

    assert code == 200

    rsp_headers, code, response = api_.get_collection_items(
        req_headers, {'datetime': '1999/2005-04-22'}, 'obs')

    assert code == 400

    rsp_headers, code, response = api_.get_collection_items(
        req_headers, {'datetime': '2002/2014-04-22'}, 'obs')

    api_.config['resources']['obs']['extents'].pop('temporal')

    rsp_headers, code, response = api_.get_collection_items(
        req_headers, {'datetime': '2002/2014-04-22'}, 'obs')

    assert code == 200


def test_get_collection_items_json_ld(config, api_):
    req_headers = make_req_headers()
    rsp_headers, code, response = api_.get_collection_items(
        req_headers, {
            'f': 'jsonld',
            'limit': 2
        }, 'obs')
    assert rsp_headers['Content-Type'] == 'application/ld+json'
    collection = json.loads(response)

    assert '@context' in collection
    assert collection['@context'][
        0] == 'https://geojson.org/geojson-ld/geojson-context.jsonld'
    assert len(collection['@context']) > 1
    assert 'schema' in collection['@context'][1]
    assert collection['@context'][1]['schema'] == 'https://schema.org/'
    expanded = jsonld.expand(collection)[0]
    featuresUri = 'https://purl.org/geojson/vocab#features'
    assert len(expanded[featuresUri]) == 2
    geometryUri = 'https://purl.org/geojson/vocab#geometry'
    assert all((geometryUri in f) for f in expanded[featuresUri])
    assert all((f[geometryUri][0]['@type'][0] ==
                'https://purl.org/geojson/vocab#Point')
               for f in expanded[featuresUri])
    propertiesUri = 'https://purl.org/geojson/vocab#properties'
    assert all(propertiesUri in f for f in expanded[featuresUri])
    assert all(
        len(f[propertiesUri][0].keys()) > 0 for f in expanded[featuresUri])
    assert all(('https://schema.org/observationDate' in f[propertiesUri][0])
               for f in expanded[featuresUri])
    assert all((f[propertiesUri][0]['https://schema.org/observationDate'][0][
        '@type'] == 'https://schema.org/DateTime')
               for f in expanded[featuresUri])
    assert any((f[propertiesUri][0]['https://schema.org/observationDate'][0][
        '@value'] == '2001-10-30T14:24:55Z') for f in expanded[featuresUri])


def test_get_collection_item(config, api_):
    req_headers = make_req_headers()
    rsp_headers, code, response = api_.get_collection_item(
        req_headers, {'f': 'foo'}, 'obs', '371')

    assert code == 400

    rsp_headers, code, response = api_.get_collection_item(
        req_headers, {}, 'foo', '371')

    assert code == 400

    rsp_headers, code, response = api_.get_collection_item(
        req_headers, {}, 'obs', 'notfound')

    assert code == 404

    rsp_headers, code, response = api_.get_collection_item(
        req_headers, {'f': 'html'}, 'obs', '371')

    assert rsp_headers['Content-Type'] == 'text/html'

    rsp_headers, code, response = api_.get_collection_item(
        req_headers, {}, 'obs', '371')
    feature = json.loads(response)

    assert feature['properties']['stn_id'] == '35'


def test_get_collection_item_json_ld(config, api_):
    req_headers = make_req_headers()
    rsp_headers, code, response = api_.get_collection_item(
        req_headers, {'f': 'jsonld'}, 'obs', '371')
    assert rsp_headers['Content-Type'] == 'application/ld+json'
    feature = json.loads(response)
    assert '@context' in feature
    assert feature['@context'][
        0] == 'https://geojson.org/geojson-ld/geojson-context.jsonld'
    assert len(feature['@context']) > 1
    assert 'schema' in feature['@context'][1]
    assert feature['@context'][1]['schema'] == 'https://schema.org/'
    assert feature['properties']['stn_id'] == '35'
    assert feature['id'].startswith('http://')
    assert feature['id'].endswith('/collections/obs/items/371')
    expanded = jsonld.expand(feature)[0]
    assert expanded['@id'].startswith('http://')
    assert expanded['@id'].endswith('/collections/obs/items/371')
    assert expanded['https://purl.org/geojson/vocab#properties'][0][
        'https://schema.org/identifier'][0][
            '@type'] == 'https://schema.org/Text'
    assert expanded['https://purl.org/geojson/vocab#properties'][0][
        'https://schema.org/identifier'][0]['@value'] == '35'


def test_describe_processes(config, api_):
    req_headers = make_req_headers()

    # Test for undefined process
    rsp_headers, code, response = api_.describe_processes(
        req_headers, {}, 'foo')
    data = json.loads(response)
    assert code == 404
    assert data['code'] == 'NoSuchProcess'

    # Test for description of all processes
    rsp_headers, code, response = api_.describe_processes(
        req_headers, {})
    data = json.loads(response)
    assert code == 200
    assert len(data['processes']) == 1

    # Test for particular, defined procss
    rsp_headers, code, response = api_.describe_processes(
        req_headers, {}, 'hello-world')
    process = json.loads(response)
    assert code == 200
    assert rsp_headers['Content-Type'] == 'application/json'
    assert process['id'] == 'hello-world'
    assert process['version'] == '0.2.0'
    assert process['title'] == 'Hello World'
    assert len(process['keywords']) == 3
    assert len(process['links']) == 2
    assert len(process['inputs']) == 2
    assert len(process['outputs']) == 1
    assert len(process['outputTransmission']) == 1
    assert len(process['jobControlOptions']) == 2
    assert 'sync-execute' in process['jobControlOptions']
    assert 'async-execute' in process['jobControlOptions']

    # Check HTML response when requested in headers
    req_headers = make_req_headers(HTTP_ACCEPT='text/html')
    rsp_headers, code, response = api_.describe_processes(
        req_headers, {}, 'hello-world')
    assert code == 200
    assert rsp_headers['Content-Type'] == 'text/html'

    # Check JSON response when requested in headers
    req_headers = make_req_headers(HTTP_ACCEPT='application/json')
    rsp_headers, code, response = api_.describe_processes(
        req_headers, {}, 'hello-world')
    assert code == 200
    assert rsp_headers['Content-Type'] == 'application/json'

    # Check HTML response when requested with query parameter
    req_headers = make_req_headers()
    rsp_headers, code, response = api_.describe_processes(
        req_headers, {'f': 'html'}, 'hello-world')
    assert code == 200
    assert rsp_headers['Content-Type'] == 'text/html'

    # Check JSON response when requested with query parameter
    req_headers = make_req_headers()
    rsp_headers, code, response = api_.describe_processes(
        req_headers, {'f': 'json'}, 'hello-world')
    assert code == 200
    assert rsp_headers['Content-Type'] == 'application/json'

    # Test for undefined process
    req_headers = make_req_headers()
    rsp_headers, code, response = api_.describe_processes(
        req_headers, {}, 'goodbye-world')
    data = json.loads(response)
    assert code == 404
    assert data['code'] == 'NoSuchProcess'
    assert rsp_headers['Content-Type'] == 'application/json'

def test_execute_process(config, api_):
    req_headers = make_req_headers()
    req_body = {
        'inputs': [{
            'id': 'name',
            'value': 'Test'
        }]
    }
    req_body_2 = {
        'inputs': [{
            'id': 'name',
            'value': 'Tést'
        }]
    }
    req_body_3 = {
        'inputs': [{
            'id': 'name',
            'value': 'Tést'
        }, {
            'id': 'message',
            'value': 'This is a test.'
        }]
    }
    req_body_4 = {
        'inputs': [{
            'id': 'foo',
            'value': 'Tést'
        }]
    }
    req_body_5 = {
        'inputs': []
    }
    req_body_6 = {
        'inputs': [{
            'id': 'name',
            'value': None
        }]
    }
    req_body_7 = {
        'inputs': [{
            'id': 'name'
        }]
    }
    req_body_8 = {
        'inputs': [{
            'value': 'Test'
        }]
    }

    # Test posting empty payload to existing process
    rsp_headers, code, response = api_.execute_process(
        'POST', req_headers, {}, '', 'hello-world')
    data = json.loads(response)
    assert code == 400
    assert 'Location' not in rsp_headers
    assert data['code'] == 'MissingParameterValue'

    rsp_headers, code, response = api_.execute_process(
        'POST', req_headers, {}, json.dumps(req_body), 'foo')
    data = json.loads(response)
    assert code == 404
    assert 'Location' not in rsp_headers
    assert data['code'] == 'NoSuchProcess'

    rsp_headers, code, response = api_.execute_process(
        'POST', req_headers, {}, json.dumps(req_body), 'hello-world')
    data = json.loads(response)
    assert code == 201
    assert 'Location' in rsp_headers
    assert len(data['outputs']) == 1
    assert data['outputs'][0]['id'] == 'echo'
    assert data['outputs'][0]['value'] == 'Hello Test!'

    rsp_headers, code, response = api_.execute_process(
        'POST', req_headers, {}, json.dumps(req_body_2), 'hello-world')
    data = json.loads(response)
    assert code == 201
    assert 'Location' in rsp_headers
    assert data['outputs'][0]['value'] == 'Hello Tést!'

    rsp_headers, code, response = api_.execute_process(
        'POST', req_headers, {}, json.dumps(req_body_3), 'hello-world')
    data = json.loads(response)
    assert code == 201
    assert 'Location' in rsp_headers
    assert data['outputs'][0]['value'] == 'Hello Tést! This is a test.'

    rsp_headers, code, response = api_.execute_process(
        'POST', req_headers, {}, json.dumps(req_body_4), 'hello-world')
    data = json.loads(response)
    assert code == 201
    assert 'Location' in rsp_headers
    assert data['code'] == 'InvalidParameterValue'
    # TODO inspect Location URI and asset 400 status

    rsp_headers, code, response = api_.execute_process(
        'POST', req_headers, {}, json.dumps(req_body_5), 'hello-world')
    data = json.loads(response)
    assert code == 201
    assert 'Location' in rsp_headers
    assert data['code'] == 'InvalidParameterValue'
    # TODO inspect Location URI and asset 400 status

    rsp_headers, code, response = api_.execute_process(
        'POST', req_headers, {}, json.dumps(req_body_6), 'hello-world')
    data = json.loads(response)
    assert code == 201
    assert 'Location' in rsp_headers
    assert data['code'] == 'InvalidParameterValue'
    assert data['description'] == 'Cannot process without a name'

    rsp_headers, code, response = api_.execute_process(
        'POST', req_headers, {}, json.dumps(req_body_7), 'hello-world')
    data = json.loads(response)
    assert code == 400
    assert 'Location' not in rsp_headers
    assert data['code'] == 'InvalidParameterValue'
    assert data['description'] == 'invalid request data'

<<<<<<< HEAD
    rsp_headers, code, response = api_.execute_process(
        'POST', req_headers, {}, json.dumps(req_body_8), 'hello-world')
    data = json.loads(response)
    assert code == 400
    assert 'Location' not in rsp_headers
    assert data['code'] == 'InvalidParameterValue'
    assert data['description'] == 'invalid request data'
=======
    rsp_headers, code, response = api_.execute_process(req_headers, {},
                                                       json.dumps(req_body),
                                                       'hello-world')
    response = json.loads(response)

    assert response['outputs'][0]['value'] == 'test'

    args = {'response': 'raw'}
    rsp_headers, code, response = api_.execute_process(req_headers, args,
                                                       json.dumps(req_body),
                                                       'hello-world')
    response = json.loads(response)

    assert response[0]['value'] == 'test'

    api_.config['resources'] = {}
>>>>>>> 3938420d

    req_headers = make_req_headers()
    rsp_headers, code, response = api_.execute_process(
        'POST', req_headers, {}, json.dumps(req_body), 'goodbye-world')
    response = json.loads(response)
    assert code == 404
    assert 'Location' not in rsp_headers
    assert response['code'] == 'NoSuchProcess'

    req_headers = make_req_headers()
    rsp_headers, code, response = api_.execute_process(
        'POST', req_headers, {'sync-execute': 'True'}, json.dumps(req_body), 'hello-world')
    response = json.loads(response)
    assert code == 201

    req_headers = make_req_headers()
    rsp_headers, code, response = api_.execute_process(
        'POST', req_headers, {'async-execute': 'True'}, json.dumps(req_body), 'hello-world')
    assert 'Location' in rsp_headers
    assert response == ''
    assert code == 202

def test_check_format():
    args = {'f': 'html'}

    req_headers = {}

    assert check_format({}, req_headers) is None

    assert check_format(args, req_headers) == 'html'

    args['f'] = 'json'
    assert check_format(args, req_headers) == 'json'

    args['f'] = 'jsonld'
    assert check_format(args, req_headers) == 'jsonld'

    args['f'] = 'html'
    assert check_format(args, req_headers) == 'html'

    req_headers['Accept'] = 'text/html'
    assert check_format({}, req_headers) == 'html'

    req_headers['Accept'] = 'application/json'
    assert check_format({}, req_headers) == 'json'

    req_headers['Accept'] = 'application/ld+json'
    assert check_format({}, req_headers) == 'jsonld'

    req_headers['accept'] = 'text/html'
    assert check_format({}, req_headers) == 'html'

    hh = 'text/html,application/xhtml+xml,application/xml;q=0.9,'

    req_headers['Accept'] = hh
    assert check_format({}, req_headers) == 'html'

    req_headers['accept'] = hh
    assert check_format({}, req_headers) == 'html'

    req_headers = make_req_headers(HTTP_ACCEPT=hh)
    assert check_format({}, req_headers) == 'html'

    req_headers = make_req_headers(HTTP_ACCEPT='text/html')
    assert check_format({}, req_headers) == 'html'

    req_headers = make_req_headers(HTTP_ACCEPT='application/json')
    assert check_format({}, req_headers) == 'json'

    req_headers = make_req_headers(HTTP_ACCEPT='application/ld+json')
    assert check_format({}, req_headers) == 'jsonld'

    # Overrule HTTP content negotiation
    args['f'] = 'html'
    assert check_format(args, req_headers) == 'html'

    req_headers = make_req_headers(HTTP_ACCEPT='text/html')
    args['f'] = 'json'
    assert check_format(args, req_headers) == 'json'

def test_check_async():
    args = {}
    req_headers = {}

    assert check_async(args, req_headers) is False

    args['f'] = 'html'
    assert check_async(args, req_headers) is False

    args['sync-execute'] = 'True'
    assert check_async(args, req_headers) is False

    req_headers['async-execute'] = 'True'
    assert check_async(args, req_headers) is False # Args precede headers

    args['async-execute'] = 'True'
    assert check_async(args, req_headers) is True # Async precedes sync

    args = {}
    req_headers['async-execute'] = 'True'
    assert check_async(args, req_headers) is True

    req_headers['sync-execute'] = 'True'
    assert check_async(args, req_headers) is True # Async precedes sync

    args['async-execute'] = 'True'
    args['sync-execute'] = 'True'
    assert check_async(args, req_headers) is True # Async precedes sync

    args['async-execute'] = 'True'
    args['sync-execute'] = 'False'
    req_headers['async-execute'] = 'True'
    req_headers['sync-execute'] = 'False'
    assert check_async(args, req_headers) is True<|MERGE_RESOLUTION|>--- conflicted
+++ resolved
@@ -718,7 +718,7 @@
     rsp_headers, code, response = api_.execute_process(
         'POST', req_headers, {}, json.dumps(req_body), 'hello-world')
     data = json.loads(response)
-    assert code == 201
+    assert code == 200
     assert 'Location' in rsp_headers
     assert len(data['outputs']) == 1
     assert data['outputs'][0]['id'] == 'echo'
@@ -727,21 +727,21 @@
     rsp_headers, code, response = api_.execute_process(
         'POST', req_headers, {}, json.dumps(req_body_2), 'hello-world')
     data = json.loads(response)
-    assert code == 201
+    assert code == 200
     assert 'Location' in rsp_headers
     assert data['outputs'][0]['value'] == 'Hello Tést!'
 
     rsp_headers, code, response = api_.execute_process(
         'POST', req_headers, {}, json.dumps(req_body_3), 'hello-world')
     data = json.loads(response)
-    assert code == 201
+    assert code == 200
     assert 'Location' in rsp_headers
     assert data['outputs'][0]['value'] == 'Hello Tést! This is a test.'
 
     rsp_headers, code, response = api_.execute_process(
         'POST', req_headers, {}, json.dumps(req_body_4), 'hello-world')
     data = json.loads(response)
-    assert code == 201
+    assert code == 200
     assert 'Location' in rsp_headers
     assert data['code'] == 'InvalidParameterValue'
     # TODO inspect Location URI and asset 400 status
@@ -749,7 +749,7 @@
     rsp_headers, code, response = api_.execute_process(
         'POST', req_headers, {}, json.dumps(req_body_5), 'hello-world')
     data = json.loads(response)
-    assert code == 201
+    assert code == 200
     assert 'Location' in rsp_headers
     assert data['code'] == 'InvalidParameterValue'
     # TODO inspect Location URI and asset 400 status
@@ -757,7 +757,7 @@
     rsp_headers, code, response = api_.execute_process(
         'POST', req_headers, {}, json.dumps(req_body_6), 'hello-world')
     data = json.loads(response)
-    assert code == 201
+    assert code == 200
     assert 'Location' in rsp_headers
     assert data['code'] == 'InvalidParameterValue'
     assert data['description'] == 'Cannot process without a name'
@@ -770,7 +770,6 @@
     assert data['code'] == 'InvalidParameterValue'
     assert data['description'] == 'invalid request data'
 
-<<<<<<< HEAD
     rsp_headers, code, response = api_.execute_process(
         'POST', req_headers, {}, json.dumps(req_body_8), 'hello-world')
     data = json.loads(response)
@@ -778,25 +777,6 @@
     assert 'Location' not in rsp_headers
     assert data['code'] == 'InvalidParameterValue'
     assert data['description'] == 'invalid request data'
-=======
-    rsp_headers, code, response = api_.execute_process(req_headers, {},
-                                                       json.dumps(req_body),
-                                                       'hello-world')
-    response = json.loads(response)
-
-    assert response['outputs'][0]['value'] == 'test'
-
-    args = {'response': 'raw'}
-    rsp_headers, code, response = api_.execute_process(req_headers, args,
-                                                       json.dumps(req_body),
-                                                       'hello-world')
-    response = json.loads(response)
-
-    assert response[0]['value'] == 'test'
-
-    api_.config['resources'] = {}
->>>>>>> 3938420d
-
     req_headers = make_req_headers()
     rsp_headers, code, response = api_.execute_process(
         'POST', req_headers, {}, json.dumps(req_body), 'goodbye-world')
@@ -809,7 +789,7 @@
     rsp_headers, code, response = api_.execute_process(
         'POST', req_headers, {'sync-execute': 'True'}, json.dumps(req_body), 'hello-world')
     response = json.loads(response)
-    assert code == 201
+    assert code == 200
 
     req_headers = make_req_headers()
     rsp_headers, code, response = api_.execute_process(
